setuptools>=65.5.1
numpy>=1.16.5
scipy
matplotlib
<<<<<<< HEAD
iminuit>1.3,<1.4; python_version < '3.0'  # iminuit 1.4 fails on python 2.7.
iminuit>2;        python_version >= '3.0' # iminuit changed API in v2.0.  We use the 2.x API.
treecorr>=5.0
=======

iminuit>2  # iminuit changed API in v2.0.  We use the 2.x API.
treecorr>=4.2
>>>>>>> eb4de3e5
fitsio>=0.9.12
scikit-learn>=0.18<|MERGE_RESOLUTION|>--- conflicted
+++ resolved
@@ -2,14 +2,7 @@
 numpy>=1.16.5
 scipy
 matplotlib
-<<<<<<< HEAD
-iminuit>1.3,<1.4; python_version < '3.0'  # iminuit 1.4 fails on python 2.7.
-iminuit>2;        python_version >= '3.0' # iminuit changed API in v2.0.  We use the 2.x API.
+iminuit>2
 treecorr>=5.0
-=======
-
-iminuit>2  # iminuit changed API in v2.0.  We use the 2.x API.
-treecorr>=4.2
->>>>>>> eb4de3e5
 fitsio>=0.9.12
 scikit-learn>=0.18